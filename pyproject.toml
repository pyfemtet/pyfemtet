--- conflicted
+++ resolved
@@ -57,12 +57,8 @@
     "pytest-cov>=6.1.1",
     "pytest-reporter-html-dots>=0.11.0",
     "esbonio>=0.12.0",
-<<<<<<< HEAD
-    "packaging",
-=======
     "pandas-stubs>=2.3.2.250926",
     "scipy-stubs>=1.15.3.0",
->>>>>>> b963f5f6
 ]
 
 [tool.uv-dynamic-versioning]
